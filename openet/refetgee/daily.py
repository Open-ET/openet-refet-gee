import math

import ee

from . import calcs


def lazy_property(fn):
    """Decorator that makes a property lazy-evaluated

    https://stevenloria.com/lazy-properties/
    """
    attr_name = '_lazy_' + fn.__name__

    @property
    def _lazy_property(self):
        if not hasattr(self, attr_name):
            setattr(self, attr_name, fn(self))
        return getattr(self, attr_name)

    return _lazy_property


class Daily():
    """"""

    def __init__(self, tmax, tmin, ea, rs, uz, zw, elev, lat, doy,
                 method='asce', rso_type=None, rso=None):
        """ASCE Daily Standardized Reference Evapotranspiration (ET)

        Arguments
        ---------
        tmax : ee.Image
            Maximum daily temperature [C].
        tmin : ee.Image
            Minimum daily temperature [C].
        ea : ee.Image
            Actual vapor pressure [kPa].
        rs : ee.Image
            Incoming shortwave solar radiation [MJ m-2 day-1].
        uz : ee.Image
            Wind speed [m s-1].
        zw : ee.Number
            Wind speed height [m].
        elev : ee.Image or ee.Number
            Elevation [m].
        lat : ee.Image or ee.Number
            Latitude [degrees].
        doy : ee.Number
            Day of year.
        method : {'asce' (default), 'refet'}, optional
            Specifies which calculation method to use.
            * 'asce' -- Calculations will follow ASCE-EWRI 2005 [1].
            * 'refet' -- Calculations will follow RefET software.
        rso_type : {None (default), 'full' , 'simple', 'array'}, optional
            Specifies which clear sky solar radiation (Rso) model to use.
            * None -- Rso type will be determined from "method" parameter
            * 'full' -- Full clear sky solar formulation
            * 'simple' -- Simplified clear sky solar formulation
            * 'array' -- Read Rso values from "rso" function parameter
        rso : ee.Image, ee.Number, or None, optional
            Clear sky solar radiation [MJ m-2 day-1] (the default is None).
            Only used if rso_type == 'array'.

        Raises
        ------
        ValueError
            If 'method' or 'rso_type' parameter is invalid.

        Notes
        -----
        Latitude units are degress, not radians.

        References
        ----------
        .. [1] ASCE-EWRI (2005). The ASCE standardized reference evapotranspiration
            equation. ASCE-EWRI Standardization of Reference Evapotranspiration
            Task Committee Rep., ASCE Reston, Va.

        """

        if method.lower() not in ['asce', 'refet']:
            raise ValueError('method must be "asce" or "refet"')

        if rso_type is None:
            pass
        elif rso_type.lower() not in ['simple', 'full', 'array']:
            raise ValueError('rso_type must be None, "simple", "full", or "array')
        elif rso_type.lower() in 'array':
            # Check that rso is an ee.Image or ee.Number?
            pass

        # Get time_start from tmin
        # Should time_start be set in init?
        self.time_start = ee.Image(tmin).get('system:time_start')
        self.date = ee.Date(self.time_start)

        # Do these all need to be set onto self?
        self.tmax = tmax
        self.tmin = tmin
        self.ea = ea
        self.rs = rs
        self.uz = uz
        self.zw = zw
        self.elev = elev
        self.lat = lat
        self.doy = doy

        # Convert latitude to radians
        self.lat = self.lat.multiply(math.pi / 180)

        # To match standardized form, pair is calculated from elevation
        self.pair = calcs._air_pressure(self.elev, method)

        # Psychrometric constant (Eq. 4)
        self.psy = self.pair.multiply(0.000665)

        self.tmean = self.tmax.add(self.tmin).multiply(0.5)
        self.es_slope = calcs._es_slope(self.tmean, method)

        # Saturated vapor pressure
        self.es = calcs._sat_vapor_pressure(self.tmax)\
            .add(calcs._sat_vapor_pressure(self.tmin))\
            .multiply(0.5)

        # Vapor pressure deficit
        self.vpd = calcs._vpd(es=self.es, ea=self.ea)

        # Extraterrestrial radiation
        self.ra = calcs._ra_daily(lat=self.lat, doy=self.doy, method=method)

        # Clear sky solar radiation
        # If rso_type is not set, use the method
        # If rso_type is set, use rso_type directly
        if rso_type is None:
            if method.lower() == 'asce':
                self.rso = calcs._rso_simple(ra=self.ra, elev=self.elev)
            elif method.lower() == 'refet':
                self.rso = calcs._rso_daily(
                    ea=self.ea, ra=self.ra, pair=self.pair, doy=self.doy, lat=self.lat
                )
        elif rso_type.lower() == 'simple':
            self.rso = calcs._rso_simple(ra=self.ra, elev=self.elev)
        elif rso_type.lower() == 'full':
            self.rso = calcs._rso_daily(
                ea=self.ea, ra=self.ra, pair=self.pair, doy=self.doy, lat=self.lat
            )
        elif rso_type.lower() == 'array':
            # Use rso array passed to function
            self.rso = rso

        # Cloudiness fraction
        self.fcd = calcs._fcd_daily(rs=self.rs, rso=self.rso)

        # Net long-wave radiation
        self.rnl = calcs._rnl_daily(
            tmax=self.tmax, tmin=self.tmin, ea=self.ea, fcd=self.fcd)

        # Net radiation
        self.rn = calcs._rn(self.rs, self.rnl)

        # Wind speed
        self.u2 = calcs._wind_height_adjust(uz=self.uz, zw=self.zw)

    def etsz(self, surface):
        """Standardized reference ET

        Parameters
        ----------
        surface : {'alfalfa', 'etr', 'tall', 'grass', 'eto', 'short'}
            Reference surface type.

        Returns
        -------
        ee.Image

        """
        if surface.lower() in ['alfalfa', 'etr', 'tall']:
            return self.etr
        elif surface.lower() in ['grass', 'eto', 'short']:
            return self.eto
        else:
            raise ValueError('unsupported surface type: {}'.format(surface))

    @lazy_property
    def eto(self):
        """Short (grass) reference surface"""
        self.cn = 900
        self.cd = 0.34
        return ee.Image(self._etsz().rename(['eto'])
            .set('system:time_start', self.time_start))

    @lazy_property
    def etr(self):
        """Tall (alfalfa) reference surface"""
        self.cn = 1600
        self.cd = 0.38
        return ee.Image(self._etsz().rename(['etr'])
            .set('system:time_start', self.time_start))

    def _etsz(self):
        """Daily reference ET (Eq. 1)

        Returns
        -------
        etsz : ee.Image
            Standardized reference ET [mm].

        """
        return self.tmean.add(273).pow(-1).multiply(self.u2)\
            .multiply(self.vpd).multiply(self.cn).multiply(self.psy)\
            .add(self.es_slope.multiply(self.rn).multiply(0.408))\
            .divide(self.u2.multiply(self.cd).add(1)\
                        .multiply(self.psy).add(self.es_slope))

        # return self.tmin.expression(
        #     '(0.408 * es_slope * rn + (psy * cn * u2 * vpd / (tmean + 273))) / '
        #     '(es_slope + psy * (cd * u2 + 1))',
        #     {'cd': self.cd, 'cn': self.cn, 'es_slope': self.es_slope,
        #      'psy': self.psy, 'rn': self.rn, 'tmean': self.tmean,
        #      'u2': self.u2, 'vpd': self.vpd})

    @lazy_property
    def etw(self):
        """Priestley-Taylor evaporation (alpha = 1.26)

        Returns
        -------
        etw : ee.Image
            Priestley-Taylor ET [mm].

        References
        ----------
        https://wetlandscapes.github.io/blog/blog/penman-monteith-and-priestley-taylor/

        """
        return self.es_slope\
            .expression(
                '(alpha * es_slope * rn * 1000 / (2453 * (es_slope + psy)))',
                {'es_slope': self.es_slope, 'rn': self.rn, 'psy': self.psy,
                 'alpha': 1.26})\
            .rename(['etw'])\
            .set('system:time_start', self.time_start)
        # return self.es_slope.multiply(self.rn)\
        #     .divide((self.es_slope.add(self.psy)).multiply(2453))\
        #     .multiply(1.26).multiply(1000)\
        #     .rename(['etw'])\
        #     .set('system:time_start', self.time_start)

    @lazy_property
    def eto_fs1(self):
        """UF-IFAS Extension FS1 Radiation Term (ETrad)

        Returns
        -------
        eto_fs1 : ee.Image
            FS1 ETrad [mm].

        References
        ----------
        https://edis.ifas.ufl.edu/pdffiles/ae/ae45900.pdf

        """
        return self.u2\
            .expression(
                '(delta / (delta + psy * (1 + 0.34 * u2))) * (0.408 * rn)',
                {'delta': self.es_slope, 'psy': self.psy, 'u2': self.u2,
                 'rn': self.rn})\
            .rename(['eto_fs1'])\
            .set('system:time_start', self.time_start)

        # return self.es_slope\
        #       .divide(self.es_slope.add(self.psy.multiply(self.u2.multiply(0.34).add(1))))\
        #       .multiply(self.rn.multiply(0.408))

    @lazy_property
    def eto_fs2(self):
        """UF-IFAS Extension FS2 Wind Term (ETwind)

        Returns
        -------
        eto_fs2 : ee.Image
            FS2 ETwind [mm].

        References
        ----------
        https://edis.ifas.ufl.edu/pdffiles/ae/ae45900.pdf

        """
        # Temperature Term (Eq. 14)
        TT = self.u2.expression(
            '(900 / (t + 273)) * u2',
            {'t': self.tmean, 'u2': self.u2})
        # Psi Term (Eq. 13)
        PT = self.u2.expression(
            'psy / (slope + psy * (1 + 0.34 * u2))',
            {'slope': self.es_slope, 'psy': self.psy, 'u2': self.u2})

        return self.u2\
            .expression(
                'PT * TT * (es-ea)',
                {'PT': PT, 'TT': TT, 'es': self.es, 'ea': self.ea})\
            .rename(['eto_fs2'])\
            .set('system:time_start', self.time_start)

        # return self.PT.multiply(self.TT)\
        #     .multiply(self.es.subtract(self.ea))\
        #     .rename(['eto_fs2'])\
        #     .set('system:time_start', self.time_start)

    @lazy_property
    def pet_hargreaves(self):
        """Hargreaves potential ET

        Returns
        -------
        hargreaves_pet : ee.Image
            Hargreaves ET [mm].

        References
        ----------

        """
        return self.tmax\
            .expression(
                '0.0023 * (tmean + 17.8) * ((tmax - tmin) ** 0.5) * 0.408 * ra',
                {'tmean': self.tmean, 'tmax': self.tmax, 'tmin': self.tmin,
                 'ra': self.ra})\
            .rename(['pet_hargreaves'])\
            .set('system:time_start', self.time_start)
        # return self.ra\
        #     .multiply(self.tmean.add(17.8))\
        #     .multiply(self.tmax.subtract(self.tmin).pow(0.5))\
        #     .multiply(0.0023 * 0.408)\
        #     .rename(['pet_hargreaves'])\
        #     .set('system:time_start', self.time_start)

    @classmethod
    def gridmet(cls, input_img, zw=None, elev=None, lat=None, method='asce',
                rso_type=None):
        """Initialize daily RefET from a GRIDMET image

        Parameters
        ----------
        input_img : ee.Image
            GRIDMET image from the collection IDAHO_EPSCOR/GRIDMET.
        zw : ee.Number, optional
            Wind speed height [m] (the default is 10).
        elev : ee.Image or ee.Number, optional
            Elevation image [m].  The standard GRIDMET elevation image
            (projects/climate-engine/gridmet/elevtion) will be used if not set.
        lat : ee.Image or ee.Number
            Latitude image [degrees].  The latitude will be computed
            dynamically using ee.Image.pixelLonLat() if not set.
        method : {'asce' (default), 'refet'}, optional
            Specifies which calculation method to use.
            * 'asce' -- Calculations will follow ASCE-EWRI 2005.
            * 'refet' -- Calculations will follow RefET software.
        rso_type : {None (default), 'full' , 'simple'}, optional
            Specifies which clear sky solar radiation (Rso) model to use.
            * None -- Rso type will be determined from "method" parameter
            * 'full' -- Full clear sky solar formulation
            * 'simple' -- Simplified clear sky solar formulation

        Notes
        -----
        Temperatures are converted from K to C.
        Solar radiation is converted from W m-2 to MJ m-2 day-1.
        Actual vapor pressure is computed from specific humidity (GRIDMET sph)
            and air pressure (from elevation).

        """
        image_date = ee.Date(input_img.get('system:time_start'))

        # gridmet_transform = [0.041666666666666664, 0, -124.78749996666667,
        #                      0, -0.041666666666666664, 49.42083333333334]

        if zw is None:
            zw = ee.Number(10)
        if elev is None:
            elev = ee.Image('projects/earthengine-legacy/assets/'
                            'projects/climate-engine/gridmet/elevation')\
                .rename(['elevation'])
            # elev = ee.Image('CGIAR/SRTM90_V4')\
            #     .reproject('EPSG:4326', gridmet_transform)
        if lat is None:
            lat = ee.Image('projects/earthengine-legacy/assets/'
                           'projects/climate-engine/gridmet/elevation')\
                .multiply(0).add(ee.Image.pixelLonLat().select('latitude'))\
                .rename(['latitude'])
            # lat = ee.Image.pixelLonLat().select('latitude')\
            #     .reproject('EPSG:4326', gridmet_transform)
            # lat = input_img.select([0]).multiply(0)\
            #     .add(ee.Image.pixelLonLat().select('latitude'))

        return cls(
            tmax=input_img.select(['tmmx']).subtract(273.15),
            tmin=input_img.select(['tmmn']).subtract(273.15),
            ea=calcs._actual_vapor_pressure(
                q=input_img.select(['sph']),
                pair=calcs._air_pressure(elev, method)),
            rs=input_img.select(['srad']).multiply(0.0864),
            uz=input_img.select(['vs']),
            zw=zw,
            elev=elev,
            lat=lat,
            doy=ee.Number(image_date.getRelative('day', 'year')).add(1).double(),
            method=method,
            rso_type=rso_type,
        )

    @classmethod
    def maca(cls, input_img, zw=None, elev=None, lat=None, method='asce',
             rso_type=None):
        """Initialize daily RefET from a MACA image

        Parameters
        ----------
        input_img : ee.Image
            MACA image from the collection IDAHO_EPSCOR/MACAv2_METDATA.
        zw : ee.Number, optional
            Wind speed height [m] (the default is 10).
        elev : ee.Image or ee.Number, optional
            Elevation image [m].  The standard GRIDMET elevation image
            (projects/climate-engine/gridmet/elevtion) will be used if not set.
        lat : ee.Image or ee.Number
            Latitude image [degrees].  The latitude will be computed
            dynamically using ee.Image.pixelLonLat() if not set.
        method : {'asce' (default), 'refet'}, optional
            Specifies which calculation method to use.
            * 'asce' -- Calculations will follow ASCE-EWRI 2005.
            * 'refet' -- Calculations will follow RefET software.
        rso_type : {None (default), 'full' , 'simple'}, optional
            Specifies which clear sky solar radiation (Rso) model to use.
            * None -- Rso type will be determined from "method" parameter
            * 'full' -- Full clear sky solar formulation
            * 'simple' -- Simplified clear sky solar formulation

        Notes
        -----
        Temperatures are converted from K to C.
        Solar radiation is converted from W m-2 to MJ m-2 day-1.
        Actual vapor pressure is computed from specific humidity (MACA huss)
            and air pressure (from elevation).
        Windspeed from east and north vector components m s-1.

        """
        image_date = ee.Date(input_img.get('system:time_start'))

        # CHECK MACA transform (Why the difference?)
        # maca_transform = [0.04163593073593073, 0, -124.7722,
        #                       0, 0.04159470085470086, 25.0631]
        # gridmet_transform = [0.041666666666666664, 0, -124.78749996666667,
        #                      0, -0.041666666666666664, 49.42083333333334]

        if zw is None:
            zw = ee.Number(10)
        if elev is None:
            # should we use gridmet elev? maca grid is shifted
            elev = ee.Image('projects/earthengine-legacy/assets/'
                            'projects/climate-engine/gridmet/elevation')
            # elev = ee.Image('CGIAR/SRTM90_V4') \
            #     .reproject('EPSG:4326', gridmet_transform)
        if lat is None:
            lat = ee.Image('projects/earthengine-legacy/assets/'
                           'projects/climate-engine/gridmet/elevation') \
                .multiply(0).add(ee.Image.pixelLonLat().select('latitude'))
            # lat = ee.Image.pixelLonLat().select('latitude') \
            #     .reproject('EPSG:4326', gridmet_transform)
            # lat = input_img.select([0]).multiply(0) \
            #     .add(ee.Image.pixelLonLat().select('latitude'))

        def wind_magnitude(input_img):
            """Compute daily wind magnitude from vectors"""
            return ee.Image(input_img.select(['uas'])).pow(2) \
                .add(ee.Image(input_img.select(['vas'])).pow(2)) \
                .sqrt().rename(['uz'])
        wind_img = ee.Image(wind_magnitude(input_img))

        return cls(
            tmax=input_img.select(['tasmax']).subtract(273.15),
            tmin=input_img.select(['tasmin']).subtract(273.15),
            ea=calcs._actual_vapor_pressure(
                pair=calcs._air_pressure(elev, method),
                q=input_img.select(['huss'])),
            rs=input_img.select(['rsds']).multiply(0.0864),
            uz=wind_img.select(['uz']),
            zw=zw,
            elev=elev,
            lat=lat,
            doy=ee.Number(image_date.getRelative('day', 'year')).add(1).double(),
            method=method,
            rso_type=rso_type,
        )

    @classmethod
    def nldas(cls, input_coll, zw=None, elev=None, lat=None, method='asce',
              rso_type=None):
        """Initialize daily RefET from a hourly NLDAS image collection

        Parameters
        ----------
        input_coll : ee.ImageCollection
            Collection of NLDAS hourly images for a single day from the
            collection NASA/NLDAS/FORA0125_H002.
        zw : ee.Number, optional
            Wind speed height [m] (the default is 10).
        elev : ee.Image or ee.Number, optional
            Elevation image [m].  A custom NLDAS elevation image
            (projects/eddi-noaa/nldas/elevation) will be used if not set.
        lat : ee.Image or ee.Number
            Latitude image [degrees].  The latitude will be computed
            dynamically using ee.Image.pixelLonLat() if not set.
        method : {'asce' (default), 'refet'}, optional
            Specifies which calculation method to use.
            * 'asce' -- Calculations will follow ASCE-EWRI 2005.
            * 'refet' -- Calculations will follow RefET software.
        rso_type : {None (default), 'full' , 'simple'}, optional
            Specifies which clear sky solar radiation (Rso) model to use.
            * None -- Rso type will be determined from "method" parameter
            * 'full' -- Full clear sky solar formulation
            * 'simple' -- Simplified clear sky solar formulation

        Notes
        -----
        Solar radiation is converted from W m-2 to MJ m-2 day-1.
        Actual vapor pressure is computed from specific humidity and air
            pressure (from elevation).

        """
        input_coll = ee.ImageCollection(input_coll)
        image_date = ee.Date(ee.Image(input_coll.first()).get('system:time_start'))

        if zw is None:
            zw = ee.Number(10)
        if elev is None:
            elev = ee.Image('projects/openet/assets/meteorology/nldas/elevation')
            # elev = ee.Image('CGIAR/SRTM90_V4')\
            #     .reproject('EPSG:4326', [0.125, 0, -125, 0, -0.125, 53])
        if lat is None:
            lat = ee.Image('projects/openet/assets/meteorology/nldas/latitude')
            # lat = ee.Image('projects/earthengine-legacy/assets/'
            #                'projects/eddi-noaa/nldas/elevation')\
            #     .multiply(0).add(ee.Image.pixelLonLat().select('latitude'))\
            #     .rename(['latitude'])
            # lat = ee.Image.pixelLonLat().select('latitude')\
            #     .reproject('EPSG:4326', [0.125, 0, -125, 0, -0.125, 53])
            # lat = input_coll.first().select([0]).multiply(0)\
            #     .add(ee.Image.pixelLonLat().select('latitude'))

        def wind_magnitude(input_img):
            """Compute hourly wind magnitude from vectors"""
            return ee.Image(input_img.select(['wind_u'])).pow(2)\
                .add(ee.Image(input_img.select(['wind_v'])).pow(2))\
                .sqrt().rename(['uz'])
        wind_img = ee.Image(ee.ImageCollection(input_coll.map(wind_magnitude)).mean())

        ea_img = calcs._actual_vapor_pressure(
            pair=calcs._air_pressure(elev, method),
            q=input_coll.select(['specific_humidity']).mean()
        )

        return cls(
            tmax=input_coll.select(['temperature']).max(),
            tmin=input_coll.select(['temperature']).min(),
            ea=ea_img,
            rs=input_coll.select(['shortwave_radiation']).sum().multiply(0.0036),
            uz=wind_img,
            zw=zw,
            elev=elev,
            lat=lat,
            doy=ee.Number(image_date.getRelative('day', 'year')).add(1).double(),
            method=method,
            rso_type=rso_type,
        )

    @classmethod
    def cfsv2(cls, input_coll, zw=None, elev=None, lat=None, method='asce',
              rso_type=None):
        """Initialize daily RefET from a 6-hourly CFSv2 image collection

        Parameters
        ----------
        input_coll : ee.ImageCollection
            Collection of CFSv2 6 hourly images for a single day from the
            collection NOAA/CFSV2/FOR6H.
        zw : ee.Number, optional
            Wind speed height [m] (the default is 10).
        elev : ee.Image or ee.Number, optional
            Elevation image [m].  The SRTM elevation image (CGIAR/SRTM90_V4)
            will be reprojected to the CFSv2 grid if not set.
        lat : ee.Image or ee.Number
            Latitude image [degrees].  The latitude will be computed
            dynamically using ee.Image.pixelLonLat() if not set.
        method : {'asce' (default), 'refet'}, optional
            Specifies which calculation method to use.
            * 'asce' -- Calculations will follow ASCE-EWRI 2005.
            * 'refet' -- Calculations will follow RefET software.
        rso_type : {None (default), 'full' , 'simple'}, optional
            Specifies which clear sky solar radiation (Rso) model to use.
            * None -- Rso type will be determined from "method" parameter
            * 'full' -- Full clear sky solar formulation
            * 'simple' -- Simplified clear sky solar formulation

        Notes
        -----
        Temperatures are converted from K to C.
        Solar radiation is converted from W m-2 to MJ m-2 day-1.
        Actual vapor pressure is computed from specific humidity and air
            pressure (from elevation).

        """
        input_coll = ee.ImageCollection(input_coll)
        image_date = ee.Date(ee.Image(input_coll.first()).get('system:time_start'))

        cfsv2_crs = 'EPSG:4326'
        # Transform for 2011 to Present
        cfsv2_transform = [0.20454520376789903, 0., -180,
                           0., -0.20442210122586923, 90]
        # Transform for 1979 to 2010
        # cfsv2_transform = [0.3124995757764987, 0, -180,
        #                    0, -0.31221217943274454, 90]

        if zw is None:
            zw = ee.Number(10)
        if elev is None:
            # TODO: Build a CFSv2 elevation asset
            elev = ee.Image('CGIAR/SRTM90_V4')\
                .reproject(cfsv2_crs, cfsv2_transform)
        if lat is None:
            lat = ee.Image.pixelLonLat().select('latitude')\
                .reproject(cfsv2_crs, cfsv2_transform)
            # lat = input_coll.first().select([0]).multiply(0)\
            #     .add(ee.Image.pixelLonLat().select('latitude'))

        def wind_magnitude(input_img):
            """Compute hourly wind magnitude from vectors"""
            u_img = ee.Image(input_img).select(['u-component_of_wind_height_above_ground'])
            v_img = ee.Image(input_img).select(['v-component_of_wind_height_above_ground'])
            return u_img.pow(2).add(v_img.pow(2)).sqrt()
        wind_img = ee.Image(ee.ImageCollection(input_coll.map(wind_magnitude)).mean())

        ea_img = calcs._actual_vapor_pressure(
            pair=calcs._air_pressure(elev, method),
            # pair=input_coll.select(['Pressure_surface']).mean()
            q=input_coll.select(['Specific_humidity_height_above_ground']).mean())

        return cls(
            tmax=input_coll
                .select(['Maximum_temperature_height_above_ground_6_Hour_Interval'])
                .max().subtract(273.15),
            tmin=input_coll
                .select(['Minimum_temperature_height_above_ground_6_Hour_Interval'])
                .min().subtract(273.15),
            ea=ea_img,
            # TODO: Check the conversion on solar
            rs=input_coll
                .select(['Downward_Short-Wave_Radiation_Flux_surface_6_Hour_Average'])
                .mean().multiply(0.0864),
            uz=wind_img,
            zw=zw,
            elev=elev,
            lat=lat,
            doy=ee.Number(image_date.getRelative('day', 'year')).add(1).double(),
            method=method,
            rso_type=rso_type,
        )

    @classmethod
    def rtma(cls, input_coll, rs=None, zw=None, elev=None, lat=None,
             method='asce', rso_type=None):
        """Initialize daily RefET from a hourly RTMA image collection

        Parameters
        ----------
        input_coll : ee.ImageCollection
            Collection of RTMA hourly images for a single day from the
            collection NOAA/NWS/RTMA.
        rs : ee.Image, str, optional
            Incoming solar radiation [MJ m-2 day-1].  The GRIDMET image for the
            concurrent day will be used if not set.
        zw : ee.Number, optional
            Wind speed height [m] (the default is 10).
        elev : ee.Image or ee.Number, optional
            Elevation image [m].  The RTMA elevation image
            (projects/climate-engine/rtma/elevation) will be used if not set.
        lat : ee.Image or ee.Number
            Latitude image [degrees].  The latitude will be computed
            dynamically using ee.Image.pixelLonLat() if not set.
        method : {'asce' (default), 'refet'}, optional
            Specifies which calculation method to use.
            * 'asce' -- Calculations will follow ASCE-EWRI 2005.
            * 'refet' -- Calculations will follow RefET software.
        rso_type : {None (default), 'full' , 'simple'}, optional
            Specifies which clear sky solar radiation (Rso) model to use.
            * None -- Rso type will be determined from "method" parameter
            * 'full' -- Full clear sky solar formulation
            * 'simple' -- Simplified clear sky solar formulation

        Notes
        -----
        Solar radiation is converted from W m-2 to MJ m-2 day-1.
        Actual vapor pressure is computed from specific humidity and air
            pressure (from elevation).

        """
        input_coll = ee.ImageCollection(input_coll)
        start_date = ee.Date(ee.Image(input_coll.first()).get('system:time_start'))

        # Parse the solar radiation input
        if isinstance(rs, ee.Image):
            pass
        elif isinstance(rs, ee.Number) or isinstance(rs, float) or isinstance(rs, int):
            rs = ee.Image.constant(rs)
        elif rs is None or rs.upper() == 'GRIDMET':
            rs_coll = ee.ImageCollection('IDAHO_EPSCOR/GRIDMET')\
                .filterDate(start_date, start_date.advance(1, 'day'))\
                .select(['srad'])
            rs = ee.Image(rs_coll.first()).multiply(0.0864)
        elif rs.upper() == 'NLDAS':
            rs_coll = ee.ImageCollection('NASA/NLDAS/FORA0125_H002')\
                .filterDate(start_date, start_date.advance(1, 'day'))\
                .select(['shortwave_radiation'])
            # TODO: Check this unit conversion
            rs = ee.Image(rs_coll.sum()).multiply(0.0036)
        else:
            raise ValueError('Unsupported Rs input')
        # CGM - For now I don't think it makes sense to support image collections
        # elif isinstance(rs, ee.ImageCollection):
        #     rs = ee.Image(rs.sum())
        #     # rs = ee.Image(rs.mean())

        if zw is None:
            zw = ee.Number(10)
        if elev is None:
            elev = ee.Image('projects/earthengine-legacy/assets/'
                            'projects/climate-engine/rtma/elevation')\
                .rename(['elevation'])
        if lat is None:
            lat = ee.Image('projects/earthengine-legacy/assets/'
                           'projects/climate-engine/rtma/elevation')\
                .multiply(0).add(ee.Image.pixelLonLat().select('latitude'))\
                .rename(['latitude'])

        # DEADBEEF - Don't compute wind speed from the components since
        #   a wind speed band is provided
        # def wind_magnitude(input_img):
        #     """Compute hourly wind magnitude from vectors"""
        #     return ee.Image(input_img.select(['UGRD'])).pow(2)\
        #         .add(ee.Image(input_img.select(['VGRD'])).pow(2))\
        #         .sqrt().rename(['WIND'])
        # wind_img = ee.Image(
        #     ee.ImageCollection(input_coll.map(wind_magnitude)).mean())

        ea_img = calcs._actual_vapor_pressure(
            pair=calcs._air_pressure(elev, method),
            q=input_coll.select(['SPFH']).mean())

        return cls(
            tmax=input_coll.select(['TMP']).max(),
            tmin=input_coll.select(['TMP']).min(),
            ea=ea_img,
            rs=rs,
            uz=input_coll.select(['WIND']).mean(),
            zw=zw,
            elev=elev,
            lat=lat,
            doy=ee.Number(start_date.getRelative('day', 'year')).add(1).double(),
            method=method,
            rso_type=rso_type,
        )

<<<<<<< HEAD
    @classmethod
    def era5_land(cls, input_coll, zw=None, elev=None, lat=None,
                  method='asce', rso_type=None):
        """Initialize daily RefET from a hourly ERA5-Land image collection

        Parameters
        ----------
        input_coll : ee.ImageCollection
            Collection of ERA5-Land hourly images for a single day from the
            collection ECMWF/ERA5_LAND/HOURLY.
        zw : ee.Number, optional
            Wind speed height [m] (the default is 10).
        elev : ee.Image or ee.Number, optional
            Elevation image [m].  The RTMA elevation image
            (projects/eddi-noaa/era5_land/elevation) will be used if not set.
        lat : ee.Image or ee.Number
            Latitude image [degrees].  The latitude will be computed
            dynamically using ee.Image.pixelLonLat() if not set.
        method : {'asce' (default), 'refet'}, optional
            Specifies which calculation method to use.
            * 'asce' -- Calculations will follow ASCE-EWRI 2005.
            * 'refet' -- Calculations will follow RefET software.
        rso_type : {None (default), 'full' , 'simple'}, optional
            Specifies which clear sky solar radiation (Rso) model to use.
            * None -- Rso type will be determined from "method" parameter
            * 'full' -- Full clear sky solar formulation
            * 'simple' -- Simplified clear sky solar formulation

        Notes
        -----
        Temperatures are converted from K to C.
        Solar radiation is converted from J m-2 to MJ m-2 day-1.
        Actual vapor pressure is computed from dew point temperature.

        """
        input_coll = ee.ImageCollection(input_coll)
        start_date = ee.Date(ee.Image(input_coll.first()).get('system:time_start'))

        if zw is None:
            zw = ee.Number(10)
        if elev is None:
            elev = ee.Image('projects/earthengine-legacy/assets/'
                            'projects/climate-engine/era5-land/elevation')\
                .rename(['elevation'])
        if lat is None:
            lat = ee.Image('projects/earthengine-legacy/assets/'
                           'projects/climate-engine/era5-land/elevation')\
                .multiply(0).add(ee.Image.pixelLonLat().select('latitude'))\
                .rename(['latitude'])

        def wind_magnitude(input_img):
            """Compute hourly wind magnitude from vectors"""
            return ee.Image(input_img.select(['u_component_of_wind_10m'])).pow(2)\
                .add(ee.Image(input_img.select(['v_component_of_wind_10m'])).pow(2))\
                .sqrt().rename(['wind_10m'])
        wind_img = ee.Image(ee.ImageCollection(input_coll.map(wind_magnitude)).mean())

        # TODO: Double check that this is correct
        ea_img = calcs._sat_vapor_pressure(
            input_coll.select(['dewpoint_temperature_2m']).mean().subtract(273.15))
        # ea_img = calcs._actual_vapor_pressure(
        #     pair=calcs._air_pressure(elev, method),
        #     q=input_coll.select(['SPFH']).mean())

        return cls(
            tmax=input_coll.select(['temperature_2m']).max().subtract(273.15),
            tmin=input_coll.select(['temperature_2m']).min().subtract(273.15),
            ea=ea_img,
            # TODO: Check that solar does not need additional conversion
            rs=input_coll.select(['surface_solar_radiation_downwards_hourly'])\
                .sum().divide(1000000),
            uz=wind_img,
            zw=zw,
            elev=elev,
            lat=lat,
            doy=ee.Number(start_date.getRelative('day', 'year')).add(1).double(),
            method=method,
            rso_type=rso_type,
        )
=======
    # @classmethod
    # def prism(cls, input_img, lat=None):
    #     """Initialize daily RefET from a PRISM image
    #
    #     Parameters
    #     ----------
    #     input_img : ee.Image
    #         PPRISM image from the collection OREGONSTATE/PRISM/AN81d.
    #     lat : ee.Image or ee.Number
    #         Latitude image [degrees].  The latitude will be computed
    #         dynamically using ee.Image.pixelLonLat() if not set.
    #
    #     Notes
    #     -----
    #     PRISM can only be used to compute Hargreaves PET.
    #
    #     """
    #     image_date = ee.Date(input_img.get('system:time_start'))
    #
    #     if lat is None:
    #         lat = ee.Image('projects/earthengine-legacy/assets/'
    #                        'projects/climate-engine/prism/elevation')\
    #             .multiply(0).add(ee.Image.pixelLonLat().select('latitude'))\
    #             .rename(['latitude'])
    #         # prism_transform = [0.0416666666667, 0, -125.02083333333336,
    #         #                    0, -0.0416666666667, 49.93749999999975]
    #         # lat = ee.Image.pixelLonLat().select('latitude')\
    #         #     .reproject('EPSG:4326', prism_transform)
    #         # lat = input_img.select([0]).multiply(0)\
    #         #     .add(ee.Image.pixelLonLat().select('latitude'))
    #
    #     return cls(
    #         tmax=input_img.select(['tmmx']),
    #         tmin=input_img.select(['tmmn']),
    #         ea=0,
    #         rs=0,
    #         uz=0,
    #         zw=2,
    #         elev=0,
    #         lat=lat,
    #         doy=ee.Number(image_date.getRelative('day', 'year')).add(1).double(),
    #         method='asce',
    #     )
>>>>>>> b99f198f
<|MERGE_RESOLUTION|>--- conflicted
+++ resolved
@@ -770,7 +770,6 @@
             rso_type=rso_type,
         )
 
-<<<<<<< HEAD
     @classmethod
     def era5_land(cls, input_coll, zw=None, elev=None, lat=None,
                   method='asce', rso_type=None):
@@ -850,7 +849,7 @@
             method=method,
             rso_type=rso_type,
         )
-=======
+
     # @classmethod
     # def prism(cls, input_img, lat=None):
     #     """Initialize daily RefET from a PRISM image
@@ -893,5 +892,4 @@
     #         lat=lat,
     #         doy=ee.Number(image_date.getRelative('day', 'year')).add(1).double(),
     #         method='asce',
-    #     )
->>>>>>> b99f198f
+    #     )